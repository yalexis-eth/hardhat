--- conflicted
+++ resolved
@@ -671,17 +671,10 @@
         chainId: 1,
       },
       {
-<<<<<<< HEAD
-        networkName: "kovan",
-        url: ALCHEMY_URL.replace("mainnet", "kovan"),
-        blockToRun: 23115227n,
-        chainId: 42,
-=======
         networkName: "goerli",
         url: ALCHEMY_URL.replace("mainnet", "goerli"),
-        blockToRun: 5062605,
+        blockToRun: 5062605n,
         chainId: 5,
->>>>>>> 3be1ded2
       },
       {
         networkName: "rinkeby",
