import assert from "assert";
import util from "util";

const ERROR_PREFIX = "BDLR";

export interface ErrorDescription {
  number: number;
  message: string;
}

export class BuidlerError extends Error {
  public readonly number: number;
  public readonly parent?: Error;

  constructor(
    errorDescription: ErrorDescription,
    parentError: Error,
    ...messageArguments: any[]
  );
  constructor(errorDescription: ErrorDescription, ...messageArguments: any[]);
  constructor(
    errorDescription: ErrorDescription,
    parentError?: Error,
    ...messageArguments: any[]
  ) {
    const hasParentError = parentError instanceof Error;

    if (parentError !== undefined && !hasParentError) {
      messageArguments.unshift(parentError);
    }

    const prefix = ERROR_PREFIX + errorDescription.number + ": ";

    const formattedMessage = util.format(
      errorDescription.message,
      ...messageArguments
    );

    super(prefix + formattedMessage);
    this.number = errorDescription.number;

    if (hasParentError) {
      this.parent = parentError;
    }
  }
}

export const ERRORS = {
  BUIDLER_INTERNAL_ERROR: {
    number: 1,
    message: "An error occurred while creating this error, please report it."
  },
  BUIDLER_NOT_INSIDE_PROJECT: {
    number: 2,
    message: "You are not inside a buidler project."
  },
  NETWORK_CONFIG_NOT_FOUND: {
    number: 3,
    message: 'Network "%s" not defined'
  },
  NETWORK_HAS_NO_HOST: {
    number: 4,
    message: 'Network "%s" has no host defined.'
  },
  NETWORK_AUTO_NO_SYNC: {
    number: 5,
    message:
      'Network "auto" does not support sync requests. Consider using pweb3 instead.'
  },
  ENV_VARIABLE_ARG_INVALID_VALUE: {
    number: 6,
    message: "Invalid environment variable %s's value: %s"
  },
  PWEB3_NOT_SUPPORTED: {
    number: 7,
    message: "%s is not supported."
  },
  PWEB3_NO_SYNC: {
    number: 8,
    message:
      "You tried to access %s, but pweb3 doesn't support synchronous requests."
  },
  ARG_TYPE_INVALID_VALUE: {
    number: 9,
    message: 'Invalid value "%s" for argument "%s" of type %s'
  },
  TASKS_DEFINITION_PARAM_AFTER_VARIADIC: {
    number: 10,
    message:
      'Could not set positional param "%s" for task "%s" because there is already a variadic positional param and it has to be the last positional one.'
  },
  TASKS_DEFINITION_PARAM_ALREADY_DEFINED: {
    number: 11,
    message:
      'Could not set param "%s" for task "%s" because its name is already used.'
  },
  TASKS_DEFINITION_PARAM_CLASHES_WITH_GLOBAL: {
    number: 12,
    message:
      'Could not set param "%s" for task "%s" because its name is used as a global param.'
  },
  TASKS_DEFINITION_MANDATORY_PARAM_AFTER_OPTIONAL: {
    number: 13,
    message:
      'Could not set param "%s" for task "%s" because it is mandatory and it was added after an optional positional param.'
  },
  TASKS_DEFINITION_OVERLOAD_NO_PARAMS: {
    number: 14,
    message:
      'Redefinition of task "%s" failed. You can\'t change param definitions in an overloaded task.'
  },
  TASKS_DEFINITION_NO_ACTION: {
    number: 15,
    message: 'No action set for task "%s".'
  },
  TRUFFLE_ARTIFACT_NOT_FOUND: {
    number: 16,
    message:
      'Artifacts for contract "%s" not found. You may have misspelled its name, or forgot to compile.'
  },
  TRUFFLE_CONTRACT_NOT_LINKED: {
    number: 17,
    message: 'Contract "%s" has to be linked before deployment.'
  },
  TRUFFLE_LIBRARY_NOT_DEPLOYED: {
    number: 18,
    message:
      'Cannot link contract "%s" with library "%s" because it has not been deployed.'
  },
  RESOLVER_FILE_NOT_FOUND: {
    number: 19,
    message: 'File "%s" doesn\'t exist.'
  },
  RESOLVER_FILE_OUTSIDE_PROJECT: {
    number: 20,
    message: 'File "%s" is outside the project.'
  },
  RESOLVER_LIBRARY_FILE_NOT_LOCAL: {
    number: 21,
    message: 'File "%s" belongs to a library but was treated as a local one.'
  },
  RESOLVER_LIBRARY_NOT_INSTALLED: {
    number: 22,
    message: 'Library "%s" is not installed.'
  },
  RESOLVER_LIBRARY_FILE_NOT_FOUND: {
    number: 23,
    message: 'File "%s" doesn\'t exist.'
  },
  RESOLVER_ILLEGAL_IMPORT: {
    number: 24,
    message: 'Illegal import "%s" from "%s".'
  },
  COMPILER_INVALID_VERSION: {
    number: 25,
    message: 'Solidity version "%s" is invalid or hasn\'t been released yet.'
  },
  COMPILER_DOWNLOAD_FAILED: {
    number: 26,
    message:
      'Couldn\'t download compiler version "%s". Please check your connection or use local version "%s"'
  },
  COMPILER_VERSION_LIST_DOWNLOAD_FAILED: {
    number: 27,
    message:
      'Couldn\'t download compiler versions list. Please check your connection or use local version "%s"'
  },
  COMPILER_INVALID_DOWNLOAD: {
    number: 28,
    message:
      'Couldn\'t download compiler version "%s". Downloaded version\'s checksum doesn\'t much the expected one. Please check your connection or use local version "%s"'
  },
  UNRECOGNIZED_TASK: {
    number: 29,
    message: 'Unrecognized task "%s".'
  },
  ARGUMENT_PARSER_UNRECOGNIZED_COMMAND_LINE_ARG: {
    number: 30,
    message:
      'Unrecognised command line argument "%s". Note that task arguments must come after the task name.'
  },
  ARGUMENT_PARSER_UNRECOGNIZED_PARAM_NAME: {
    number: 31,
    message: 'Unrecognized param "%s".'
  },
  ARGUMENT_PARSER_MISSING_TASK_ARGUMENT: {
    number: 32,
    message: 'Missing task argument "%s".'
  },
  ARGUMENT_PARSER_MISSING_BUIDLER_ARGUMENT: {
    number: 33,
    message: 'Missing buidler argument "%s".'
  },
  ARGUMENT_PARSER_MISSING_POSITIONAL_ARG: {
    number: 34,
    message: 'Missing positional argument "%s"'
  },
  ARGUMENT_PARSER_UNRECOGNIZED_POSITIONAL_ARG: {
    number: 35,
    message: 'Unrecognized positional argument "%s"'
  },
  ARGUMENT_PARSER_REPEATED_PARAM: {
    number: 36,
    message: 'Repeated parameter "%s".'
  },
  HELP_PRINTER_UNRECOGNIZED_TASK: {
    number: 37,
    message: 'Unrecognized task "%s".'
  },
  INTERACTIVE_DEPLOYER_INVALID_FROM: {
    number: 38,
    message: "Invalid deployer address: %s"
  },
  INTERACTIVE_DEPLOYER_FROM_NOT_MANAGED: {
    number: 39,
    message:
      "Deployer account is not currently managed by the node you are connected to."
  },
  TASK_COMPILE_FAILURE: {
    number: 40,
    message: "Compilation failed"
  },
  TASK_DEPLOY_NON_INTERACTIVE: {
    number: 41,
    message: 'Task "deploy" can\'t be run from a script.'
  },
  TASK_RUN_FILE_NOT_FOUND: {
    number: 42,
    message: 'Script "%s" doesn\'t exist.'
  },
  TASK_RUN_SCRIPT_ERROR: {
    number: 43,
    message: 'Error running script "%s": %s'
  },
  TASK_FLATTEN_CYCLE: {
    number: 44,
    message: "buidler flatten doesn't support cyclic dependencies."
  },
  TASKS_DEFINITION_DEFAULT_VALUE_WRONG_TYPE: {
    number: 45,
    message:
      "Default value for param %s of task %s doesn't match the default one, try specifying it."
  },
  TASKS_DEFINITION_DEFAULT_IN_MANDATORY_PARAM: {
    number: 46,
    message: "Default value for param %s of task %s shouldn't be set."
  },
  RESOLVER_FILE_OUTSIDE_LIB: {
    number: 47,
    message: 'File "%s" is outside its library.'
  },
  RESOLVED_IMPORTED_FILE_NOT_FOUND: {
    number: 48,
    message: 'File "%s", imported from "%s", not found.'
  },
<<<<<<< HEAD
  ARGUMENT_PARSER_PARAM_NAME_INVALID_CASING: {
    number: 49,
    message: 'Invalid param "%s". Command line params must be lowercase.'
=======
  INVALID_HD_PATH: {
    number: 51,
    message:
      'HD path "%s" is invalid. Read BIP32 to know about the valid forms.'
>>>>>>> e292e5b8
  }
};

function areNumbersRepeated(errors: typeof ERRORS) {
  const numbers = Object.values(errors).map(d => d.number);
  return numbers.length !== new Set(numbers).size;
}

assert(!areNumbersRepeated(ERRORS));<|MERGE_RESOLUTION|>--- conflicted
+++ resolved
@@ -253,16 +253,14 @@
     number: 48,
     message: 'File "%s", imported from "%s", not found.'
   },
-<<<<<<< HEAD
   ARGUMENT_PARSER_PARAM_NAME_INVALID_CASING: {
     number: 49,
     message: 'Invalid param "%s". Command line params must be lowercase.'
-=======
+  },
   INVALID_HD_PATH: {
     number: 51,
     message:
       'HD path "%s" is invalid. Read BIP32 to know about the valid forms.'
->>>>>>> e292e5b8
   }
 };
 
